import mlflow
import os
import tempfile
import zipfile
import shutil
import pickle
import requests
from typing import Any, Dict
from contextlib import contextmanager
import logging
import mimetypes
logger = logging.getLogger("FastAPITracker")
logger.setLevel(logging.INFO)  # Ou INFO si tu veux moins de verbosité

if not logger.handlers:  # Pour éviter d'ajouter plusieurs handlers
    handler = logging.StreamHandler()
    formatter = logging.Formatter('%(asctime)s [%(levelname)s] %(message)s')
    handler.setFormatter(formatter)
    logger.addHandler(handler)


class FastAPITracker:
    def __init__(self, tracking_uri: str):
        self.tracking_uri = tracking_uri.rstrip("/")
        self.run_id = None
        self.experiment_name = None
        logger.info(f"🔗 [Init] Tracking URI définie sur : {self.tracking_uri}")

    def set_experiment(self, experiment_name: str):
        self.experiment_name = experiment_name
        logger.info(f"🧪 [Expérience] Nom de l'expérience défini : {self.experiment_name}")

    @contextmanager
    def start_run(self, run_name: str = None):
        payload = {"experiment_name": self.experiment_name}
        if run_name:
            payload["run_name"] = run_name
        logger.info(f"🚀 [Run] Démarrage d’un run : {run_name or '(sans nom)'}")
        response = requests.post(f"{self.tracking_uri}/create-run", json=payload)
        response.raise_for_status()
        self.run_id = response.json()["run_id"]
        logger.info(f"✅ [Run] Run lancé avec l’ID : {self.run_id}")
        try:
            yield self
        finally:
            logger.info(f"🛑 [Run] Fin du run avec l’ID : {self.run_id}")
            self.run_id = None

    def log_params(self, params: Dict[str, Any]):
        logger.info(f"🛠️ [Paramètres] Enregistrement de {len(params)} paramètres : {params}")
        payload = {"run_id": self.run_id, "params": params}
        response = requests.post(f"{self.tracking_uri}/log-params", json=payload)
        response.raise_for_status()
        logger.info(f"✅ [Paramètres] Paramètres enregistrés avec succès.")

    def log_metrics(self, metrics: Dict[str, float]):
        logger.info(f"📊 [Métriques] Enregistrement de {len(metrics)} métriques : {metrics}")
        payload = {"run_id": self.run_id, "metrics": metrics}
        response = requests.post(f"{self.tracking_uri}/log-metrics", json=payload)
        response.raise_for_status()
        logger.info(f"✅ [Métriques] Métriques enregistrées avec succès.")

<<<<<<< HEAD
    def log_artifact(self, file_path: str, artifact_path: str = ""):
      logger.info(f"📊 [Artefact] Sauvegarde de {file_path} dans le dossier {artifact_path}")
      mimetype = mimetypes.guess_type(file_path)[0] or "application/octet-stream"
      with open(file_path, "rb") as f:
          files = {
              "artifact_file": (os.path.basename(file_path), f, mimetype)
          }
          data = {
              "run_id": self.run_id,
              "artifact_path": artifact_path  # ce sera un dossier
          }
          response = requests.post(f"{self.tracking_uri}/log-artifact", data=data, files=files)
          response.raise_for_status()


=======

     def log_artifact(self, artifact, artifact_path: str):
        logger.info(f"📊 [Artefact] Sauvegarde de l'artefact ({artifact_path}) en cours...")
        files = {"artifact_file":artifact}
        data = {
            "run_id": self.run_id,
            "artifact_path": artifact_path,
        }
        logger.info(f"📤 [Upload] Envoi du de l'artefact à l’API pour enregistrement...")
        response = requests.post(f"{self.tracking_uri}/log_artifact", data=data, files=files)
        response.raise_for_status()
        logger.info(f"🎉 [Succès] Artefact envoyé et enregistré avec succès.")
    
>>>>>>> b9ea79f1
    def log_model(self, model, artifact_path: str, model_type: str = "sklearn", input_example=None):
        logger.info(f"🧠 [Modèle] Sauvegarde du modèle ({model_type}) en cours...")
        if mlflow.active_run() is not None:
            mlflow.end_run()

        with tempfile.TemporaryDirectory() as tmpdir:
            with mlflow.start_run() as local_run:
                model_dir = os.path.join(tmpdir, "model_artifact")
                logger.info(f"📁 [Temp] Dossier temporaire créé : {model_dir}")

                if model_type == "sklearn":
                    mlflow.sklearn.save_model(sk_model=model, path=model_dir, input_example=input_example)
                elif model_type == "keras":
                    mlflow.keras.save_model(model, path=model_dir, input_example=input_example)
                elif model_type == "pyfunc":
                    mlflow.pyfunc.save_model(path=model_dir, python_model=model, input_example=input_example)
                else:
                    raise ValueError(f"🚫 [Erreur] Type de modèle non supporté : {model_type}")

                logger.info(f"✅ [Modèle] Modèle sauvegardé localement.")

            zip_path = os.path.join(tmpdir, "model.zip")
            with zipfile.ZipFile(zip_path, "w", zipfile.ZIP_DEFLATED) as zipf:
                for root, _, files in os.walk(model_dir):
                    for file in files:
                        file_path = os.path.join(root, file)
                        arcname = os.path.relpath(file_path, model_dir)
                        zipf.write(file_path, arcname)

            logger.info(f"🗜️ [ZIP] Modèle compressé dans : {zip_path}")
            logger.debug(f"🔍 [DEBUG] Existe ? {os.path.exists(zip_path)}")
            logger.debug(f"📦 [DEBUG] Taille ZIP : {os.path.getsize(zip_path)} octets")
            logger.debug(f"✅ [DEBUG] ZIP valide ? {zipfile.is_zipfile(zip_path)}")

            with open(zip_path, "rb") as f:
                files = {"zipped_model": (f"{artifact_path}.zip", f, "application/zip")}
                data = {
                    "run_id": self.run_id,
                    "artifact_path": artifact_path,
                    "model_type": model_type
                }
                logger.info(f"📤 [Upload] Envoi du modèle à l’API pour enregistrement...")
                response = requests.post(f"{self.tracking_uri}/log-model", data=data, files=files)
                response.raise_for_status()
                logger.info(f"🎉 [Succès] Modèle envoyé et enregistré avec succès.")<|MERGE_RESOLUTION|>--- conflicted
+++ resolved
@@ -60,25 +60,8 @@
         response.raise_for_status()
         logger.info(f"✅ [Métriques] Métriques enregistrées avec succès.")
 
-<<<<<<< HEAD
-    def log_artifact(self, file_path: str, artifact_path: str = ""):
-      logger.info(f"📊 [Artefact] Sauvegarde de {file_path} dans le dossier {artifact_path}")
-      mimetype = mimetypes.guess_type(file_path)[0] or "application/octet-stream"
-      with open(file_path, "rb") as f:
-          files = {
-              "artifact_file": (os.path.basename(file_path), f, mimetype)
-          }
-          data = {
-              "run_id": self.run_id,
-              "artifact_path": artifact_path  # ce sera un dossier
-          }
-          response = requests.post(f"{self.tracking_uri}/log-artifact", data=data, files=files)
-          response.raise_for_status()
 
-
-=======
-
-     def log_artifact(self, artifact, artifact_path: str):
+    def log_artifact(self, artifact, artifact_path: str):
         logger.info(f"📊 [Artefact] Sauvegarde de l'artefact ({artifact_path}) en cours...")
         files = {"artifact_file":artifact}
         data = {
@@ -90,7 +73,6 @@
         response.raise_for_status()
         logger.info(f"🎉 [Succès] Artefact envoyé et enregistré avec succès.")
     
->>>>>>> b9ea79f1
     def log_model(self, model, artifact_path: str, model_type: str = "sklearn", input_example=None):
         logger.info(f"🧠 [Modèle] Sauvegarde du modèle ({model_type}) en cours...")
         if mlflow.active_run() is not None:
